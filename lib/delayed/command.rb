--- conflicted
+++ resolved
@@ -12,13 +12,9 @@
   class Command # rubocop:disable ClassLength
     attr_accessor :worker_count, :worker_pools
 
-<<<<<<< HEAD
     DIR_PWD = Pathname.new Dir.pwd
 
-    def initialize(args)
-=======
     def initialize(args) # rubocop:disable MethodLength
->>>>>>> db987270
       @options = {
         :quiet => true,
         :pid_dir => "#{root}/tmp/pids",
@@ -50,14 +46,10 @@
         opt.on('--pid-dir=DIR', 'Specifies an alternate directory in which to store the process ids.') do |dir|
           @options[:pid_dir] = dir
         end
-<<<<<<< HEAD
-        opts.on('--log-dir=DIR', 'Specifies an alternate directory in which to store the delayed_job log.') do |dir|
+        opt.on('--log-dir=DIR', 'Specifies an alternate directory in which to store the delayed_job log.') do |dir|
           @options[:log_dir] = dir
         end
-        opts.on('-i', '--identifier=n', 'A numeric identifier for the worker.') do |n|
-=======
         opt.on('-i', '--identifier=n', 'A numeric identifier for the worker.') do |n|
->>>>>>> db987270
           @options[:identifier] = n
         end
         opt.on('-m', '--monitor', 'Start monitor process.') do
@@ -128,7 +120,7 @@
       end
     end
 
-<<<<<<< HEAD
+
     def root
       @root ||= rails_defined? ? ::Rails.root : DIR_PWD
     end
@@ -137,12 +129,8 @@
       defined?(::Rails)
     end
 
-    def run(worker_name = nil)
+    def run(worker_name = nil, options = {})
       Dir.chdir(root)
-=======
-    def run(worker_name = nil, options = {})
-      Dir.chdir(Rails.root)
->>>>>>> db987270
 
       Delayed::Worker.after_fork
       Delayed::Worker.logger ||= Logger.new(File.join(@options[:log_dir], 'delayed_job.log'))
