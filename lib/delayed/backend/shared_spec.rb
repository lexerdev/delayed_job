--- conflicted
+++ resolved
@@ -14,7 +14,7 @@
     Delayed::Worker.min_priority = nil
     Delayed::Worker.default_priority = 99
     Delayed::Worker.delay_jobs = true
-    Delayed::Worker.default_queue_name = "default_tracking"
+    Delayed::Worker.default_queue_name = 'default_tracking'
     SimpleJob.runs = 0
     described_class.delete_all
   end
@@ -62,17 +62,12 @@
         expect(job.run_at).to be_within(1).of(later)
       end
 
-<<<<<<< HEAD
       it 'is able to set queue' do
-        job = described_class.enqueue :payload_object => SimpleJob.new, :queue => 'tracking'
-=======
-      it "is able to set queue" do
         job = described_class.enqueue :payload_object => NamedQueueJob.new, :queue => 'tracking'
->>>>>>> 0a381e5a
         expect(job.queue).to eq('tracking')
       end
 
-      it "uses default queue" do
+      it 'uses default queue' do
         job = described_class.enqueue :payload_object => SimpleJob.new
         expect(job.queue).to eq(Delayed::Worker.default_queue_name)
       end
