require File.expand_path('../../../../spec/sample_jobs', __FILE__)

require 'active_support/core_ext'

shared_examples_for "a delayed_job backend" do
  let(:worker) { Delayed::Worker.new }

  def create_job(opts = {})
    described_class.create(opts.merge(:payload_object => SimpleJob.new))
  end

  before do
    Delayed::Worker.max_priority = nil
    Delayed::Worker.min_priority = nil
    Delayed::Worker.default_priority = 99
    Delayed::Worker.delay_jobs = true
    SimpleJob.runs = 0
    described_class.delete_all
  end

  it "sets run_at automatically if not set" do
    expect(described_class.create(:payload_object => ErrorJob.new ).run_at).not_to be_nil
  end

  it "does not set run_at automatically if already set" do
    later = described_class.db_time_now + 5.minutes
    job = described_class.create(:payload_object => ErrorJob.new, :run_at => later)
    expect(job.run_at).to be_within(1).of(later)
  end

  describe "#reload" do
    it "reloads the payload" do
      job = described_class.enqueue :payload_object => SimpleJob.new
      expect(job.payload_object.object_id).not_to eq(job.reload.payload_object.object_id)
    end
  end

  describe "enqueue" do
    context "with a hash" do
      it "raises ArgumentError when handler doesn't respond_to :perform" do
        expect{described_class.enqueue(:payload_object => Object.new)}.to raise_error(ArgumentError)
      end

      it "is able to set priority" do
        job = described_class.enqueue :payload_object => SimpleJob.new, :priority => 5
        expect(job.priority).to eq(5)
      end

      it "uses default priority" do
        job = described_class.enqueue :payload_object => SimpleJob.new
        expect(job.priority).to eq(99)
      end

      it "is able to set run_at" do
        later = described_class.db_time_now + 5.minutes
        job = described_class.enqueue :payload_object => SimpleJob.new, :run_at => later
        expect(job.run_at).to be_within(1).of(later)
      end

      it "is able to set queue" do
        job = described_class.enqueue :payload_object => SimpleJob.new, :queue => 'tracking'
        expect(job.queue).to eq('tracking')
      end
    end

    context "with multiple arguments" do
      it "raises ArgumentError when handler doesn't respond_to :perform" do
        expect{described_class.enqueue(Object.new)}.to raise_error(ArgumentError)
      end

      it "increases count after enqueuing items" do
        described_class.enqueue SimpleJob.new
        expect(described_class.count).to eq(1)
      end

      it "is able to set priority [DEPRECATED]" do
        silence_warnings do
          job = described_class.enqueue SimpleJob.new, 5
          expect(job.priority).to eq(5)
        end
      end

      it "uses default priority when it is not set" do
        @job = described_class.enqueue SimpleJob.new
        expect(@job.priority).to eq(99)
      end

      it "is able to set run_at [DEPRECATED]" do
        silence_warnings do
          later = described_class.db_time_now + 5.minutes
          @job = described_class.enqueue SimpleJob.new, 5, later
          expect(@job.run_at).to be_within(1).of(later)
        end
      end

      it "works with jobs in modules" do
        M::ModuleJob.runs = 0
        job = described_class.enqueue M::ModuleJob.new
        expect{job.invoke_job}.to change { M::ModuleJob.runs }.from(0).to(1)
      end
    end

    context "with delay_jobs = false" do
      before(:each) do
        Delayed::Worker.delay_jobs = false
      end

      it "does not increase count after enqueuing items" do
        described_class.enqueue SimpleJob.new
        expect(described_class.count).to eq(0)
      end

      it "invokes the enqueued job" do
        job = SimpleJob.new
        job.should_receive(:perform)
        described_class.enqueue job
      end

      it "returns a job, not the result of invocation" do
        expect(described_class.enqueue(SimpleJob.new)).to be_instance_of(described_class)
      end
    end
  end

  describe "callbacks" do
    before(:each) do
      CallbackJob.messages = []
    end

    %w(before success after).each do |callback|
      it "calls #{callback} with job" do
        job = described_class.enqueue(CallbackJob.new)
        job.payload_object.should_receive(callback).with(job)
        job.invoke_job
      end
    end

    it "calls before and after callbacks" do
      job = described_class.enqueue(CallbackJob.new)
      expect(CallbackJob.messages).to eq(["enqueue"])
      job.invoke_job
      expect(CallbackJob.messages).to eq(["enqueue", "before", "perform", "success", "after"])
    end

    it "calls the after callback with an error" do
      job = described_class.enqueue(CallbackJob.new)
      job.payload_object.should_receive(:perform).and_raise(RuntimeError.new("fail"))

      expect{job.invoke_job}.to raise_error
      expect(CallbackJob.messages).to eq(["enqueue", "before", "error: RuntimeError", "after"])
    end

    it "calls error when before raises an error" do
      job = described_class.enqueue(CallbackJob.new)
      job.payload_object.should_receive(:before).and_raise(RuntimeError.new("fail"))
      expect{job.invoke_job}.to raise_error(RuntimeError)
      expect(CallbackJob.messages).to eq(["enqueue", "error: RuntimeError", "after"])
    end
  end

  describe "payload_object" do
    it "raises a DeserializationError when the job class is totally unknown" do
      job = described_class.new :handler => "--- !ruby/object:JobThatDoesNotExist {}"
      expect{job.payload_object}.to raise_error(Delayed::DeserializationError)
    end

    it "raises a DeserializationError when the job struct is totally unknown" do
      job = described_class.new :handler => "--- !ruby/struct:StructThatDoesNotExist {}"
      expect{job.payload_object}.to raise_error(Delayed::DeserializationError)
    end

    it "raises a DeserializationError when the YAML.load raises argument error" do
      job = described_class.new :handler => "--- !ruby/struct:GoingToRaiseArgError {}"
      YAML.should_receive(:load).and_raise(ArgumentError)
      expect{job.payload_object}.to raise_error(Delayed::DeserializationError)
    end
  end

  describe "reserve" do
    before do
      Delayed::Worker.max_run_time = 2.minutes
    end

    it "does not reserve failed jobs" do
      create_job :attempts => 50, :failed_at => described_class.db_time_now
      expect(described_class.reserve(worker)).to be_nil
    end

    it "does not reserve jobs scheduled for the future" do
      create_job :run_at => described_class.db_time_now + 1.minute
      expect(described_class.reserve(worker)).to be_nil
    end

    it "reserves jobs scheduled for the past" do
      job = create_job :run_at => described_class.db_time_now - 1.minute
      expect(described_class.reserve(worker)).to eq(job)
    end

    it "reserves jobs scheduled for the past when time zones are involved" do
      Time.zone = 'US/Eastern'
      job = create_job :run_at => described_class.db_time_now - 1.minute
      expect(described_class.reserve(worker)).to eq(job)
    end

    it "does not reserve jobs locked by other workers" do
      job = create_job
      other_worker = Delayed::Worker.new
      other_worker.name = 'other_worker'
      expect(described_class.reserve(other_worker)).to eq(job)
      expect(described_class.reserve(worker)).to be_nil
    end

    it "reserves open jobs" do
      job = create_job
      expect(described_class.reserve(worker)).to eq(job)
    end

    it "reserves expired jobs" do
      job = create_job(:locked_by => 'some other worker', :locked_at => described_class.db_time_now - Delayed::Worker.max_run_time - 1.minute)
      expect(described_class.reserve(worker)).to eq(job)
    end

    it "reserves own jobs" do
      job = create_job(:locked_by => worker.name, :locked_at => (described_class.db_time_now - 1.minutes))
      expect(described_class.reserve(worker)).to eq(job)
    end
  end

  context "#name" do
    it "is the class name of the job that was enqueued" do
      expect(described_class.create(:payload_object => ErrorJob.new ).name).to eq('ErrorJob')
    end

    it "is the method that will be called if its a performable method object" do
      job = described_class.new(:payload_object => NamedJob.new)
      expect(job.name).to eq('named_job')
    end

    it "is the instance method that will be called if its a performable method object" do
      job = Story.create(:text => "...").delay.save
      expect(job.name).to eq('Story#save')
    end

    it "parses from handler on deserialization error" do
      job = Story.create(:text => "...").delay.text
      job.payload_object.object.destroy
      expect(job.reload.name).to eq('Delayed::PerformableMethod')
    end
  end

  context "worker prioritization" do
    before(:each) do
      Delayed::Worker.max_priority = nil
      Delayed::Worker.min_priority = nil
    end

    it "fetches jobs ordered by priority" do
      10.times { described_class.enqueue SimpleJob.new, :priority => rand(10) }
      jobs = []
      10.times { jobs << described_class.reserve(worker) }
      expect(jobs.size).to eq(10)
      jobs.each_cons(2) do |a, b|
        expect(a.priority).to be <= b.priority
      end
    end

    it "only finds jobs greater than or equal to min priority" do
      min = 5
      Delayed::Worker.min_priority = min
      10.times {|i| described_class.enqueue SimpleJob.new, :priority => i }
      5.times { expect(described_class.reserve(worker).priority).to be >= min }
    end

    it "only finds jobs less than or equal to max priority" do
      max = 5
      Delayed::Worker.max_priority = max
      10.times {|i| described_class.enqueue SimpleJob.new, :priority => i }
      5.times { expect(described_class.reserve(worker).priority).to be <= max }
    end
  end

  context "clear_locks!" do
    before do
      @job = create_job(:locked_by => 'worker1', :locked_at => described_class.db_time_now)
    end

    it "clears locks for the given worker" do
      described_class.clear_locks!('worker1')
      expect(described_class.reserve(worker)).to eq(@job)
    end

    it "does not clear locks for other workers" do
      described_class.clear_locks!('different_worker')
      expect(described_class.reserve(worker)).not_to eq(@job)
    end
  end

  context "unlock" do
    before do
      @job = create_job(:locked_by => 'worker', :locked_at => described_class.db_time_now)
    end

    it "clears locks" do
      @job.unlock
      expect(@job.locked_by).to be_nil
      expect(@job.locked_at).to be_nil
    end
  end

  context "large handler" do
    before do
      text = "Lorem ipsum dolor sit amet. " * 1000
      @job = described_class.enqueue Delayed::PerformableMethod.new(text, :length, {})
    end

    it "has an id" do
      expect(@job.id).not_to be_nil
    end
  end

  context "named queues" do
    context "when worker has one queue set" do
      before(:each) do
        worker.queues = ['large']
      end

      it "only works off jobs which are from its queue" do
        expect(SimpleJob.runs).to eq(0)

        create_job(:queue => "large")
        create_job(:queue => "small")
        worker.work_off

        expect(SimpleJob.runs).to eq(1)
      end
    end

    context "when worker has two queue set" do
      before(:each) do
        worker.queues = ['large', 'small']
      end

      it "only works off jobs which are from its queue" do
        expect(SimpleJob.runs).to eq(0)

        create_job(:queue => "large")
        create_job(:queue => "small")
        create_job(:queue => "medium")
        create_job
        worker.work_off

        expect(SimpleJob.runs).to eq(2)
      end
    end

    context "when worker does not have queue set" do
      before(:each) do
        worker.queues = []
      end

      it "works off all jobs" do
        expect(SimpleJob.runs).to eq(0)

        create_job(:queue => "one")
        create_job(:queue => "two")
        create_job
        worker.work_off

        expect(SimpleJob.runs).to eq(3)
      end
    end
  end

  context "max_attempts" do
    before(:each) do
      @job = described_class.enqueue SimpleJob.new
    end

    it "is not defined" do
      expect(@job.max_attempts).to be_nil
    end

    it "uses the max_retries value on the payload when defined" do
      @job.payload_object.stub!(:max_attempts).and_return(99)
      expect(@job.max_attempts).to eq(99)
    end
  end

  describe "yaml serialization" do
    it "reloads changed attributes" do
      story = Story.create(:text => 'hello')
      job = story.delay.tell
      story.update_attributes :text => 'goodbye'
      expect(job.reload.payload_object.object.text).to eq('goodbye')
    end

    it "raises error ArgumentError the record is not persisted" do
      story = Story.new(:text => 'hello')
      if story.respond_to?(:new_record?)
        expect {
          story.delay.tell
        }.to raise_error(ArgumentError, "Jobs cannot be created for records before they've been persisted")
      end
    end

    it "raises deserialization error for destroyed records" do
      story = Story.create(:text => 'hello')
      job = story.delay.tell
      story.destroy
      expect {
        job.reload.payload_object
      }.to raise_error(Delayed::DeserializationError)
    end
  end

  describe "worker integration" do
    before do
      Delayed::Job.delete_all
      SimpleJob.runs = 0
    end

    describe "running a job" do
      it "fails after Worker.max_run_time" do
        begin
          old_max_run_time = Delayed::Worker.max_run_time
          Delayed::Worker.max_run_time = 1.second
          job = Delayed::Job.create :payload_object => LongRunningJob.new
          worker.run(job)
<<<<<<< HEAD
          job.reload.last_error.should =~ /expired/
          job.reload.last_error.should =~ /(Delayed::Worker.max_run_time is only 1 second)/
          job.attempts.should == 1
=======
          expect(job.reload.last_error).to match(/expired/)
          expect(job.attempts).to eq(1)
>>>>>>> b7ea1be3
        ensure
          Delayed::Worker.max_run_time = old_max_run_time
        end
      end

      context "when the job raises a deserialization error" do
        it "marks the job as failed" do
          Delayed::Worker.destroy_failed_jobs = false
          job = described_class.create! :handler => "--- !ruby/object:JobThatDoesNotExist {}"
          worker.work_off
          job.reload
          expect(job).to be_failed
        end
      end
    end

    describe "failed jobs" do
      before do
        # reset defaults
        Delayed::Worker.destroy_failed_jobs = true
        Delayed::Worker.max_attempts = 25

        @job = Delayed::Job.enqueue(ErrorJob.new)
      end

      it "records last_error when destroy_failed_jobs = false, max_attempts = 1" do
        Delayed::Worker.destroy_failed_jobs = false
        Delayed::Worker.max_attempts = 1
        worker.run(@job)
        @job.reload
        expect(@job.last_error).to match(/did not work/)
        expect(@job.attempts).to eq(1)
        expect(@job).to be_failed
      end

      it "re-schedules jobs after failing" do
        worker.work_off
        @job.reload
        expect(@job.last_error).to match(/did not work/)
        expect(@job.last_error).to match(/sample_jobs.rb:\d+:in `perform'/)
        expect(@job.attempts).to eq(1)
        expect(@job.run_at).to be > Delayed::Job.db_time_now - 10.minutes
        expect(@job.run_at).to be < Delayed::Job.db_time_now + 10.minutes
        expect(@job.locked_by).to be_nil
        expect(@job.locked_at).to be_nil
      end

      it "re-schedules jobs with handler provided time if present" do
        job = Delayed::Job.enqueue(CustomRescheduleJob.new(99.minutes))
        worker.run(job)
        job.reload

        expect((Delayed::Job.db_time_now + 99.minutes - job.run_at).abs).to be < 1
      end

      it "does not fail when the triggered error doesn't have a message" do
        error_with_nil_message = StandardError.new
        error_with_nil_message.stub!(:message).and_return nil
        @job.stub!(:invoke_job).and_raise error_with_nil_message
        expect{worker.run(@job)}.not_to raise_error
      end
    end

    context "reschedule" do
      before do
        @job = Delayed::Job.create :payload_object => SimpleJob.new
      end

      share_examples_for "any failure more than Worker.max_attempts times" do
        context "when the job's payload has a #failure hook" do
          before do
            @job = Delayed::Job.create :payload_object => OnPermanentFailureJob.new
            expect(@job.payload_object).to respond_to :failure
          end

          it "runs that hook" do
            @job.payload_object.should_receive :failure
            worker.reschedule(@job)
          end
        end

        context "when the job's payload has no #failure hook" do
          # It's a little tricky to test this in a straightforward way,
          # because putting a should_not_receive expectation on
          # @job.payload_object.failure makes that object
          # incorrectly return true to
          # payload_object.respond_to? :failure, which is what
          # reschedule uses to decide whether to call failure.
          # So instead, we just make sure that the payload_object as it
          # already stands doesn't respond_to? failure, then
          # shove it through the iterated reschedule loop and make sure we
          # don't get a NoMethodError (caused by calling that nonexistent
          # failure method).

          before do
            expect(@job.payload_object).not_to respond_to(:failure)
          end

          it "does not try to run that hook" do
            expect {
              Delayed::Worker.max_attempts.times { worker.reschedule(@job) }
            }.not_to raise_exception(NoMethodError)
          end
        end
      end

      context "and we want to destroy jobs" do
        before do
          Delayed::Worker.destroy_failed_jobs = true
        end

        it_should_behave_like "any failure more than Worker.max_attempts times"

        it "is destroyed if it failed more than Worker.max_attempts times" do
          @job.should_receive(:destroy)
          Delayed::Worker.max_attempts.times { worker.reschedule(@job) }
        end

        it "is not destroyed if failed fewer than Worker.max_attempts times" do
          @job.should_not_receive(:destroy)
          (Delayed::Worker.max_attempts - 1).times { worker.reschedule(@job) }
        end
      end

      context "and we don't want to destroy jobs" do
        before do
          Delayed::Worker.destroy_failed_jobs = false
        end

        it_should_behave_like "any failure more than Worker.max_attempts times"

        it "is failed if it failed more than Worker.max_attempts times" do
          expect(@job.reload).not_to be_failed
          Delayed::Worker.max_attempts.times { worker.reschedule(@job) }
          expect(@job.reload).to be_failed
        end

        it "is not failed if it failed fewer than Worker.max_attempts times" do
          (Delayed::Worker.max_attempts - 1).times { worker.reschedule(@job) }
          expect(@job.reload).not_to be_failed
        end
      end
    end
  end
end<|MERGE_RESOLUTION|>--- conflicted
+++ resolved
@@ -426,14 +426,9 @@
           Delayed::Worker.max_run_time = 1.second
           job = Delayed::Job.create :payload_object => LongRunningJob.new
           worker.run(job)
-<<<<<<< HEAD
-          job.reload.last_error.should =~ /expired/
-          job.reload.last_error.should =~ /(Delayed::Worker.max_run_time is only 1 second)/
-          job.attempts.should == 1
-=======
           expect(job.reload.last_error).to match(/expired/)
+          expect(job.reload.last_error).to match(/Delayed::Worker.max_run_time is only 1 second/)
           expect(job.attempts).to eq(1)
->>>>>>> b7ea1be3
         ensure
           Delayed::Worker.max_run_time = old_max_run_time
         end
